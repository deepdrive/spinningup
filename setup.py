import sys
from os.path import join

from setuptools import setup

assert sys.version_info.major == 3 and sys.version_info.minor >= 6, \
    "The Spinning Up repo is designed to work with Python 3.6 and greater." \
    + "Please install it before proceeding."

with open(join("spinup", "version.py")) as version_file:
    exec(version_file.read())

setup(
    name='spinup',
    py_modules=['spinup'],
    version=__version__,#'0.1',
    install_requires=[
<<<<<<< HEAD
        'cloudpickle',
        'gym[atari,box2d,classic_control]>=0.10.8',
        'ipython',
        'joblib',
        'loguru',
        'matplotlib',
=======
        'cloudpickle==1.2.1',
        'gym[atari,box2d,classic_control]~=0.15.3',
        'ipython',
        'joblib',
        'matplotlib==3.1.1',
>>>>>>> 038665d6
        'mpi4py',
        'numpy',
        'pandas',
        'pytest',
        'psutil',
        'scipy',
        'seaborn',
        'tensorflow>=1.8.0,<2.0',
<<<<<<< HEAD
        'tqdm',
=======
        'torch==1.3.1',
        'tqdm'
>>>>>>> 038665d6
    ],
    description="Teaching tools for introducing people to deep RL.",
    author="Joshua Achiam",
)<|MERGE_RESOLUTION|>--- conflicted
+++ resolved
@@ -1,7 +1,6 @@
+from os.path import join, dirname, realpath
+from setuptools import setup
 import sys
-from os.path import join
-
-from setuptools import setup
 
 assert sys.version_info.major == 3 and sys.version_info.minor >= 6, \
     "The Spinning Up repo is designed to work with Python 3.6 and greater." \
@@ -15,20 +14,12 @@
     py_modules=['spinup'],
     version=__version__,#'0.1',
     install_requires=[
-<<<<<<< HEAD
-        'cloudpickle',
-        'gym[atari,box2d,classic_control]>=0.10.8',
-        'ipython',
-        'joblib',
-        'loguru',
-        'matplotlib',
-=======
         'cloudpickle==1.2.1',
         'gym[atari,box2d,classic_control]~=0.15.3',
         'ipython',
         'joblib',
         'matplotlib==3.1.1',
->>>>>>> 038665d6
+        'loguru',
         'mpi4py',
         'numpy',
         'pandas',
@@ -37,12 +28,8 @@
         'scipy',
         'seaborn',
         'tensorflow>=1.8.0,<2.0',
-<<<<<<< HEAD
-        'tqdm',
-=======
         'torch==1.3.1',
         'tqdm'
->>>>>>> 038665d6
     ],
     description="Teaching tools for introducing people to deep RL.",
     author="Joshua Achiam",
