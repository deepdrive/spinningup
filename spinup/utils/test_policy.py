--- conflicted
+++ resolved
@@ -8,24 +8,35 @@
 from spinup.utils.logx import restore_tf_graph, restore_tf_graph_model_only, \
     MODEL_ONLY_DIR
 
-
-<<<<<<< HEAD
-
+# TODO: From CSQ orig, merge
 def get_policy_model(fpath, sess, itr='last', use_model_only=True):
 
     # handle which epoch to load from
     if itr == 'last':
         saves = [int(x[11:]) for x in os.listdir(fpath) if 'simple_save' in x and len(x)>11]
-=======
+        itr = '%d'%max(saves) if len(saves) > 0 else ''
+    else:
+        itr = '%d' % itr
+
+    # load the things!
+    if use_model_only:
+        # We need this to get the same agent performance on resume.
+        model = restore_tf_graph_model_only(
+            sess, osp.join(fpath, f'{MODEL_ONLY_DIR}/'))
+    else:
+        model = restore_tf_graph(sess, osp.join(fpath, 'simple_save'+itr))
+
+    return model, itr
+
 def load_policy_and_env(fpath, itr='last', deterministic=False):
     """
     Load a policy from save, whether it's TF or PyTorch, along with RL env.
 
-    Not exceptionally future-proof, but it will suffice for basic uses of the 
+    Not exceptionally future-proof, but it will suffice for basic uses of the
     Spinning Up implementations.
 
     Checks to see if there's a tf1_save folder. If yes, assumes the model
-    is tensorflow and loads it that way. Otherwise, loads as if there's a 
+    is tensorflow and loads it that way. Otherwise, loads as if there's a
     PyTorch save.
     """
 
@@ -49,17 +60,12 @@
             # corresponds to len(x)==8, hence that case is excluded.
             saves = [int(x.split('.')[0][5:]) for x in os.listdir(pytsave_path) if len(x)>8 and 'model' in x]
 
->>>>>>> 038665d6
         itr = '%d'%max(saves) if len(saves) > 0 else ''
 
     else:
-<<<<<<< HEAD
-        itr = '%d' % itr
-=======
         assert isinstance(itr, int), \
             "Bad value provided for itr (needs to be int or 'last')."
         itr = '%d'%itr
->>>>>>> 038665d6
 
     # load the get_action function
     if backend == 'tf1':
@@ -77,33 +83,12 @@
 
     return env, get_action
 
-
-def load_tf_policy(fpath, itr, deterministic=False):
-    """ Load a tensorflow policy saved with Spinning Up Logger."""
-
-    fname = osp.join(fpath, 'tf1_save'+itr)
-    print('\n\nLoading from %s.\n\n'%fname)
-
-    # load the things!
-    if use_model_only:
-        # We need this to get the same agent performance on resume.
-        model = restore_tf_graph_model_only(
-            sess, osp.join(fpath, f'{MODEL_ONLY_DIR}/'))
-    else:
-        model = restore_tf_graph(sess, osp.join(fpath, 'simple_save'+itr))
-
-    return model, itr
-
-
+# TODO: From CSQ orig, merge
 def load_policy(fpath, itr='last', deterministic=False, use_model_only=False):
 
     sess = tf.Session()
-<<<<<<< HEAD
     model, itr = get_policy_model(fpath, sess, itr,
                                   use_model_only=use_model_only)
-=======
-    model = restore_tf_graph(sess, fname)
->>>>>>> 038665d6
 
     # get the correct op for executing actions
     if deterministic and 'mu' in model.keys():
@@ -117,14 +102,46 @@
     # make function for producing an action given a single state
     get_action = lambda x: sess.run(action_op, feed_dict={model['x']: x[None,:]})[0]
 
+    # try to load environment from save
+    # (sometimes this will fail because the environment could not be pickled)
+    try:
+        state = joblib.load(osp.join(fpath, 'vars'+itr+'.pkl'))
+        env = state['env']
+    except:
+        env = None
+
+    return env, get_action
+
+def load_tf_policy(fpath, itr, deterministic=False):
+    """ Load a tensorflow policy saved with Spinning Up Logger."""
+
+    fname = osp.join(fpath, 'tf1_save'+itr)
+    print('\n\nLoading from %s.\n\n'%fname)
+
+    # load the things!
+    sess = tf.Session()
+    model = restore_tf_graph(sess, fname)
+
+    # get the correct op for executing actions
+    if deterministic and 'mu' in model.keys():
+        # 'deterministic' is only a valid option for SAC policies
+        print('Using deterministic action op.')
+        action_op = model['mu']
+    else:
+        print('Using default action op.')
+        action_op = model['pi']
+
+    # make function for producing an action given a single state
+    get_action = lambda x : sess.run(action_op, feed_dict={model['x']: x[None,:]})[0]
+
     return get_action
 
 
 def load_pytorch_policy(fpath, itr, deterministic=False):
     """ Load a pytorch policy saved with Spinning Up Logger."""
-    
-    fname = osp.join(fpath, 'pyt_save', 'model'+itr+'.pt')
-    print('\n\nLoading from %s.\n\n'%fname)
+
+    fname = osp.join(fpath, 'pyt_save', 'model' + itr + '.pt')
+    print('\n\nLoading from %s.\n\n' % fname)
 
     model = torch.load(fname)
 
@@ -136,7 +153,6 @@
         return action
 
     return get_action
-
 
 def run_policy(env, get_action, max_ep_len=None, num_episodes=100, render=True):
 
@@ -178,7 +194,7 @@
     parser.add_argument('--itr', '-i', type=int, default=-1)
     parser.add_argument('--deterministic', '-d', action='store_true')
     args = parser.parse_args()
-    env, get_action = load_policy_and_env(args.fpath, 
+    env, get_action = load_policy_and_env(args.fpath,
                                           args.itr if args.itr >=0 else 'last',
                                           args.deterministic)
     run_policy(env, get_action, args.len, args.episodes, not(args.norender))